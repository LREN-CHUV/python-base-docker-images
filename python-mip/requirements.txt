<<<<<<< HEAD
# NOTE: `mip_helper` is installed in Dockerfile for faster iterations, when we get to a stable version
# we can install mip_helper directly from pypi and comment requirements below
# mip_helper==0.5.3
=======
mip_helper==0.5.4
>>>>>>> 212783cf
psycopg2-binary==2.7.4
sqlalchemy==1.2.5
numpy==1.14.2
pandas==0.22.0<|MERGE_RESOLUTION|>--- conflicted
+++ resolved
@@ -1,10 +1,4 @@
-<<<<<<< HEAD
-# NOTE: `mip_helper` is installed in Dockerfile for faster iterations, when we get to a stable version
-# we can install mip_helper directly from pypi and comment requirements below
-# mip_helper==0.5.3
-=======
 mip_helper==0.5.4
->>>>>>> 212783cf
 psycopg2-binary==2.7.4
 sqlalchemy==1.2.5
 numpy==1.14.2
